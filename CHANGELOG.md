# Changelog

All notable changes to this project will be documented in this file.

The format is based on [Keep a Changelog](https://keepachangelog.com/en/1.0.0/), and this project adheres to [Semantic Versioning](https://semver.org/spec/v2.0.0.html).

## [Unreleased]

These are the latest changes on the project's `master` branch that have not yet been released.

<!---
  If you submit a pull request for this gem, please add a summary of your changes here.
  This will ensure that they're also mentioned in the next release description.
  Follow the same format as previous releases by categorizing your feature into "Added", "Changed", "Deprecated", "Removed", "Fixed", or "Security".
--->

<<<<<<< HEAD
- Adds a `limit` param to paginator that can be used instead either `first` or `last`.
=======
- Refactor paginator cursor interactions into exposed `RailsCursorPaginator::Cursor` class
>>>>>>> 0909cab2
- Adds a `max_page_size` to the configuration, allowing to set a global limit to the page size (non overridable): Default `nil`
- Supports explicitly requesting all columns without re-including the requested column
- Require multi-factor-authentication to publish the gem on Rubygems

### Removed
- **Breaking change:** Drop support for Ruby 2.5 (EOL 2021-03-31)

### Changed
- **Breaking change:** Remove nesting of `ParameterError` and `InvalidCursorError` errors, they are now directly nested under the main gem module. So they're now `RailsCursorPagination::ParameterError` and `RailsCursorPagination::InvalidCursorError`.

## [0.2.0] - 2021-04-19

### Changed
- **Breaking change:** The way records are retrieved from a given cursor has been changed to no longer use `CONCAT` but instead simply use a compound `WHERE` clause in case of a custom order and having both the custom field as well as the `id` field in the `ORDER BY` query. This is a breaking change since it now changes the internal order of how records with the same value of the `order_by` field are returned.
- Remove `ORDER BY` clause from `COUNT` queries
         
### Fixed
- Only trigger one SQL query to load the records from the database and use it to determine if there was a previous / is a next page
- Memoize the `Paginator#page` method which is invoked multiple times to prevent it from mapping over the `records` again and again and rebuilding all cursors

### Added
- Description about `order_by` on arbitrary SQL to README.md

## [0.1.3] - 2021-03-17

### Changed
- Make the gem publicly available via github.com/xing/rails_cursor_pagination and release it to Rubygems.org
- Reference changelog file in the gemspec instead of the general releases Github tab

### Removed
- Remove bulk from release: The previous gem releases contained files like the content of the `bin` folder or the Gemfile used for testing. Since this is not useful for gem users, adjust the gemspec file accordingly.

## [0.1.2] - 2021-02-04

### Fixed
- Pagination for relations in which a custom `SELECT` does not contain cursor-relevant fields like `:id` or the field specified via `order_by`

## [0.1.1] - 2021-01-21 

### Added
- Add support for handling `nil` for `order` and `order_by` values as if they were not passed

### Fixed
- Pagination for relations that use a custom `SELECT`

## [0.1.0-pre] - 2021-01-12

### Add
- First version of the gem, including pagination, custom ordering by column and sort-order.<|MERGE_RESOLUTION|>--- conflicted
+++ resolved
@@ -14,11 +14,8 @@
   Follow the same format as previous releases by categorizing your feature into "Added", "Changed", "Deprecated", "Removed", "Fixed", or "Security".
 --->
 
-<<<<<<< HEAD
 - Adds a `limit` param to paginator that can be used instead either `first` or `last`.
-=======
 - Refactor paginator cursor interactions into exposed `RailsCursorPaginator::Cursor` class
->>>>>>> 0909cab2
 - Adds a `max_page_size` to the configuration, allowing to set a global limit to the page size (non overridable): Default `nil`
 - Supports explicitly requesting all columns without re-including the requested column
 - Require multi-factor-authentication to publish the gem on Rubygems
